# Copyright 2024 serket authors
#
# Licensed under the Apache License, Version 2.0 (the "License");
# you may not use this file except in compliance with the License.
# You may obtain a copy of the License at
#
#     https://www.apache.org/licenses/LICENSE-2.0
#
# Unless required by applicable law or agreed to in writing, software
# distributed under the License is distributed on an "AS IS" BASIS,
# WITHOUT WARRANTIES OR CONDITIONS OF ANY KIND, either express or implied.
# See the License for the specific language governing permissions and
# limitations under the License.

from __future__ import annotations

import functools as ft
from typing import Sequence

import jax
import jax.numpy as jnp
import jax.random as jr

import serket as sk
from serket._src.nn.activation import (
    ActivationFunctionType,
    ActivationType,
    resolve_act,
)
from serket._src.nn.initialization import resolve_init
from serket._src.utils.convert import tuplify
from serket._src.utils.dispatch import single_dispatch
from serket._src.utils.lazy import maybe_lazy_call, maybe_lazy_init
from serket._src.utils.typing import Batched, DType, InitType
from serket._src.utils.validate import validate_pos_int


def generate_einsum_pattern(
    lhs_ndim: int,
    rhs_ndim: int,
    in_axis: Sequence[int],
    out_axis: Sequence[int],
) -> tuple[str, str, str]:
    # helper function to generate the einsum pattern for linear layer
    # with flexible input and output axes
    lhs_alpha = "abcdefghijklmnopqrstuvwxyz"
    rhs_alpha = "ABCDEFGHIJKLMNOPQRSTUVWXYZ"
    assert (len(in_axis) + len(out_axis)) == rhs_ndim
    in_axis = [axis if axis >= 0 else axis + lhs_ndim for axis in in_axis]
    lhs = "".join(lhs_alpha[axis] for axis in range(lhs_ndim))
    rhs = rhs_alpha[: len(out_axis)] + "".join(lhs_alpha[axis] for axis in in_axis)
    rest_out = [lhs_alpha[axis] for axis in range(lhs_ndim) if axis not in in_axis]
    out = [None] * (len(out_axis) + len(rest_out))
    out_axis = [o if o >= 0 else o + len(out) for o in out_axis]
    for i, axis in enumerate(out_axis):
        out[axis] = rhs_alpha[i]
    out = "".join(rest_out.pop(0) if o is None else o for o in out)
    return lhs, rhs, out


@single_dispatch(argnum=1)
def linear(
    input: jax.Array,
    weight: Any,
    bias: jax.Array | None,
    in_axis: Sequence[int] = (-1,),
    out_axis: Sequence[int] = (-1,),
) -> jax.Array:
    """Apply a linear transformation to the input.

    Args:
        input: input array.
        weight: weight array with shape (out_feature_1, out_feature_2, ..., in_feature_1,
            in_feature_2, ...). `in_feature_i` corresponds to `in_axis[i]` and `out_feature_i`
            corresponds to `out_axis[i]`.
        bias: bias array with shape (out_feature_1, out_feature_2, ...) or ``None``
            for no bias.
        in_axis: axes to apply the linear layer to.
        out_axis: result axis.
    """
<<<<<<< HEAD
    lhs, rhs, out = generate_einsum_pattern(input.ndim, weight.ndim, in_axis, out_axis)
    result = jnp.einsum(f"{lhs},{rhs}->{out}", input, weight)
=======
    del input, bias, in_axis, out_axis
    raise NotImplementedError(f"{type(weight)=}")


@linear.def_type(jax.Array)
def _(
    input: jax.Array,
    weight: jax.Array,
    bias: jax.Array | None,
    in_axis: Sequence[int] = (-1,),
    out_axis: Sequence[int] = (-1,),
) -> jax.Array:
    pattern = generate_einsum_pattern(input.ndim, weight.ndim, in_axis, out_axis)
    result = jnp.einsum(pattern, input, weight)
>>>>>>> 15c3e880

    if bias is None:
        return result

    bias = bias.reshape(*bias.shape, *[1] * (result.ndim - bias.ndim))
    bias = jnp.einsum(f"{''.join(sorted(out))}->{out}", bias)
    return result + bias


def is_lazy_call(instance, *_1, **_2) -> bool:
    return getattr(instance, "in_features", False) is None


def is_lazy_init(_1, in_features, *_2, **_3) -> bool:
    return in_features is None


def infer_in_features(instance, x, **_) -> tuple[int, ...]:
    in_axis = getattr(instance, "in_axis", ())
    return tuple(x.shape[i] for i in tuplify(in_axis))


updates = dict(in_features=infer_in_features)


class Linear(sk.TreeClass):
    """Apply a Linear Layer to input.

    Args:
        in_features: number of input features corresponding to ``in_axis``. Accepts
            int or tuple of ints.
        out_features: number of output features corresponding to ``out_axis``.
            Accepts int or tuple of ints.
        key: key to use for initializing the weight and biases.
        in_axis: axes to apply the linear layer to. Accepts int or tuple of ints.
            Defaults to -1.
        out_axis: result axis. Accepts int or tuple of ints. Defaults to -1.
        weight_init: weight initialization function. Defaults to ``glorot_uniform``.
        bias_init: bias initialization function. Defaults to ``zeros``.
        dtype: dtype of the weight and biases. ``float32``

    Example:
        Apply :class:`.Linear` layer t0 the last dimension of input

        >>> import jax.numpy as jnp
        >>> import serket as sk
        >>> import jax.random as jr
        >>> input = jnp.ones([1, 2, 3, 4])
        >>> key = jr.PRNGKey(0)
        >>> layer = sk.nn.Linear(4, 5, key=key)
        >>> layer(input).shape
        (1, 2, 3, 5)

    Example:
        Apply :class:`.Linear` layer to first and second axes of input

        >>> import jax.numpy as jnp
        >>> import serket as sk
        >>> import jax.random as jr
        >>> input = jnp.ones([1, 2, 3, 4])
        >>> in_axis = (0, 1)  # which axes to apply the linear layer to
        >>> in_features = (1, 2)  # number of input features corresponding to ``in_axis``
        >>> out_axis = (0, 2) # which axes to map the output to
        >>> out_features = (3, 4)  # number of output features corresponding to ``out_axis``
        >>> key = jr.PRNGKey(0)
        >>> layer = sk.nn.Linear(in_features, out_features, in_axis=in_axis, out_axis=out_axis, key=key)
        >>> layer(input).shape
        (3, 3, 4, 4)

    Note:
        :class:`.Linear` supports lazy initialization, meaning that the weight and
        biases are not initialized until the first call to the layer. This is
        useful when the input shape is not known at initialization time.

        To use lazy initialization, pass ``None`` as the ``in_features`` argument
        and use :func:`.value_and_tree` to call the layer and return the method
        output and the material layer.

        >>> import jax
        >>> import jax.numpy as jnp
        >>> import serket as sk
        >>> import jax.random as jr
        >>> key = jr.PRNGKey(0)
        >>> input = jnp.ones((10, 5, 4))
        >>> lazy = sk.nn.Linear(None, 12, in_axis=(0, 2), key=key)
        >>> _, material = sk.value_and_tree(lambda lazy: lazy(input))(lazy)
        >>> material.in_features
        (10, 4)
    """

    @ft.partial(maybe_lazy_init, is_lazy=is_lazy_init)
    def __init__(
        self,
        in_features: int | Sequence[int] | None,
        out_features: int | Sequence[int],
        *,
        key: jax.Array,
        in_axis: int | Sequence[int] = -1,
        out_axis: int | Sequence[int] = -1,
        weight_init: InitType = "glorot_uniform",
        bias_init: InitType = "zeros",
        dtype: DType = jnp.float32,
    ):

        in_features = tuplify(in_features)
        in_axis = tuplify(in_axis)

        out_features = tuplify(out_features)
        out_axis = tuplify(out_axis)

        if len(in_axis) != len(in_features):
            raise ValueError(f"{len(in_axis)=} != {len(in_features)=}")

        if len(out_axis) != len(out_features):
            raise ValueError(f"{len(out_axis)=} != {len(out_features)=}")

        if not (all(isinstance(i, int) for i in in_features)):
            raise TypeError(f"Expected tuple of ints for {in_features=}")

        if not (all(isinstance(i, int) for i in in_axis)):
            raise TypeError(f"Expected tuple of ints for {in_axis=}")

        self.in_features = in_features
        self.out_features = out_features
        self.in_axis = in_axis
        self.out_axis = out_axis
        self.weight_init = weight_init
        self.bias_init = bias_init

        k1, k2 = jr.split(key)

        weight_shape = (*out_features, *in_features)
        self.weight = resolve_init(weight_init)(k1, weight_shape, dtype)
        self.bias = resolve_init(bias_init)(k2, out_features, dtype)

    @ft.partial(maybe_lazy_call, is_lazy=is_lazy_call, updates=updates)
    def __call__(self, input: jax.Array) -> jax.Array:
        """Apply a linear transformation to the input."""
        return self.linear_op(
            input=input,
            weight=self.weight,
            bias=self.bias,
            in_axis=self.in_axis,
            out_axis=self.out_axis,
        )

    linear_op = staticmethod(linear)


class Identity(sk.TreeClass):
    """Identity layer. Returns the input."""

    def __call__(self, input: jax.Array, **_) -> jax.Array:
        return input


class Embedding(sk.TreeClass):
    """Defines an embedding layer.

    Args:
        in_features: vocabulary size.
        out_features: embedding size.
        key: random key to initialize the weight.

    Example:
        >>> import jax.numpy as jnp
        >>> import serket as sk
        >>> import jax.random as jr
        >>> # 10 words in the vocabulary, each word is represented by a 3 dimensional vector
        >>> key = jr.PRNGKey(0)
        >>> table = sk.nn.Embedding(10, 3, key=key)
        >>> # take the last word in the vocab
        >>> input = jnp.array([9])
        >>> output = table(input)
        >>> output.shape
        (1, 3)
    """

    def __init__(self, in_features: int, out_features: int, key: jax.Array):
        self.in_features = validate_pos_int(in_features)
        self.out_features = validate_pos_int(out_features)
        self.weight = jr.normal(key, (self.out_features, self.in_features))

    def __call__(self, input: jax.Array) -> jax.Array:
        """Embeds the input.

        Args:
            input: integer index input of subdtype integer.

        Returns:
            Embedding of the input.
        """
        if not jnp.issubdtype(input.dtype, jnp.integer):
            raise TypeError(f"{input.dtype=} is not a subdtype of integer")

        return self.weight.T[input]


def scan_linear(
    input: jax.Array,
    weight: Batched[jax.Array],
    bias: Batched[jax.Array] | None,
    act: ActivationFunctionType,
) -> jax.Array:
    # reduce the ``jaxpr`` size by using ``scan``
    # for the intermediate layers in MLP. can lower the compilation time
    if bias is None:

        def scan_func(input: jax.Array, weight: Batched[jax.Array]):
            return act(linear(input, weight, None)), None

        output, _ = jax.lax.scan(scan_func, input, weight)
        return output

    def scan_func(input: jax.Array, weight_bias: Batched[jax.Array]):
        weight, bias = weight_bias[..., :-1], weight_bias[..., -1]
        return act(linear(input, weight, bias)), None

    weight_bias = jnp.concatenate([weight, bias[:, :, None]], axis=-1)
    output, _ = jax.lax.scan(scan_func, input, weight_bias)
    return output


def infer_in_features(_1, x, **_2) -> int:
    return x.shape[-1]


updates = dict(in_features=infer_in_features)


class MLP(sk.TreeClass):
    """Multi-layer perceptron.

    Args:
        in_features: Number of input features.
        out_features: Number of output features.
        hidden_features: Number of hidden units in each hidden layer.
        num_hidden_layers: Number of hidden layers including the output layer.
        key: Random number generator key.
        act: Activation function. Defaults to ``tanh``.
        weight_init: Weight initialization function. Defaults to ``glorot_uniform``.
        bias_init: Bias initialization function. Defaults to ``zeros``.
        dtype: dtype of the weight and biases. ``float32``

    Example:
        >>> import jax.numpy as jnp
        >>> import serket as sk
        >>> import jax.random as jr
        >>> key = jr.PRNGKey(0)
        >>> layer = sk.nn.MLP(1, 2, hidden_features=4, num_hidden_layers=2, key=key)
        >>> input = jnp.ones((3, 1))
        >>> layer(input).shape
        (3, 2)

    Note:
        - :class:`.MLP` with ``in_features=1``, ``out_features=2``, ``hidden_features=4``,
          ``num_hidden_layers=2`` is equivalent to ``[1, 4, 4, 2]`` which has one
          input layer (1, 4), one intermediate  layer (4, 4), and one output
          layer (4, 2) = ``num_hidden_layers + 1``

    Note:
        :class:`.MLP` supports lazy initialization, meaning that the weight and
        biases are not initialized until the first call to the layer. This is
        useful when the input shape is not known at initialization time.

        To use lazy initialization, pass ``None`` as the ``in_features`` argument
        and use :func:`.value_and_tree` to call the layer and return the method
        output and the material layer.

        >>> import serket as sk
        >>> import jax.numpy as jnp
        >>> import jax.random as jr
        >>> key = jr.PRNGKey(0)
        >>> lazy = sk.nn.MLP(None, 1, num_hidden_layers=2, hidden_features=10, key=key)
        >>> input = jnp.ones([1, 10])
        >>> _, material = sk.value_and_tree(lambda lazy: lazy(input))(lazy)
        >>> material.in_features
        10

    Note:
        :class:`.MLP` uses ``jax.lax.scan`` to reduce the ``jaxpr`` size.
        Leading to faster compilation times and smaller ``jaxpr`` size.

        >>> import serket as sk
        >>> import jax
        >>> import jax.numpy as jnp
        >>> # 10 hidden layers
        >>> mlp1 = sk.nn.MLP(1, 2, 5, 10, key=jax.random.PRNGKey(0))
        >>> # 50 hidden layers
        >>> mlp2 = sk.nn.MLP(1, 2, 5, 50, key=jax.random.PRNGKey(0))
        >>> jaxpr1 = jax.make_jaxpr(mlp1)(jnp.ones([10, 1]))
        >>> jaxpr2 = jax.make_jaxpr(mlp2)(jnp.ones([10, 1]))
        >>> # same number of equations irrespective of the number of hidden layers
        >>> assert len(jaxpr1.jaxpr.eqns) == len(jaxpr2.jaxpr.eqns)
    """

    @ft.partial(maybe_lazy_init, is_lazy=is_lazy_init)
    def __init__(
        self,
        in_features: int,
        out_features: int,
        hidden_features: int,
        num_hidden_layers: int,
        *,
        key: jax.Array,
        act: ActivationType = "tanh",
        weight_init: InitType = "glorot_uniform",
        bias_init: InitType = "zeros",
        dtype: DType = jnp.float32,
    ):
        if hidden_features < 1:
            raise ValueError(f"`{hidden_features=}` must be positive.")

        self.in_features = in_features
        self.out_features = out_features
        self.hidden_features = hidden_features
        self.num_hidden_layers = num_hidden_layers

        in_key, mid_key, out_key = jr.split(key, 3)
        self.act = resolve_act(act)

        in_weight_shape = (hidden_features, in_features)
        k1, k2 = jr.split(in_key)
        self.in_weight = resolve_init(weight_init)(k1, in_weight_shape, dtype)
        self.in_bias = resolve_init(bias_init)(k2, (hidden_features,), dtype)

        k3, k4 = jr.split(mid_key)
        mid_weight_shape = (num_hidden_layers, hidden_features, hidden_features)
        self.mid_weight = resolve_init(weight_init)(k3, mid_weight_shape, dtype)
        mid_bias_shape = (num_hidden_layers, hidden_features)
        self.mid_bias = resolve_init(bias_init)(k4, mid_bias_shape, dtype)

        k5, k6 = jr.split(out_key)
        out_weight_shape = (out_features, hidden_features)
        self.out_weight = resolve_init(weight_init)(k5, out_weight_shape, dtype)
        self.out_bias = resolve_init(bias_init)(k6, (out_features,), dtype)

    @ft.partial(maybe_lazy_call, is_lazy=is_lazy_call, updates=updates)
    def __call__(self, input: jax.Array) -> jax.Array:
        input = self.act(linear(input, self.in_weight, self.in_bias))
        input = scan_linear(input, self.mid_weight, self.mid_bias, self.act)
        return linear(input, self.out_weight, self.out_bias)<|MERGE_RESOLUTION|>--- conflicted
+++ resolved
@@ -78,10 +78,6 @@
         in_axis: axes to apply the linear layer to.
         out_axis: result axis.
     """
-<<<<<<< HEAD
-    lhs, rhs, out = generate_einsum_pattern(input.ndim, weight.ndim, in_axis, out_axis)
-    result = jnp.einsum(f"{lhs},{rhs}->{out}", input, weight)
-=======
     del input, bias, in_axis, out_axis
     raise NotImplementedError(f"{type(weight)=}")
 
@@ -96,7 +92,6 @@
 ) -> jax.Array:
     pattern = generate_einsum_pattern(input.ndim, weight.ndim, in_axis, out_axis)
     result = jnp.einsum(pattern, input, weight)
->>>>>>> 15c3e880
 
     if bias is None:
         return result
